--- conflicted
+++ resolved
@@ -1,21 +1,11 @@
 rule all:
     input:
-<<<<<<< HEAD
-        auspice_v1_tree = "auspice/v1_tb_tree.json",
-        auspice_v1_meta = "auspice/v1_tb_meta.json",
-        auspice_noauth_tree = "auspice/tb-noauth_tree.json",
-        auspice_noauth_meta = "auspice/tb-noauth_meta.json",
-        auspice_v1_seq = "auspice/v1_tb_seq.json",
-        auspice_v2 = "auspice/v2_tb.json"
-=======
         auspice_tree = "auspice/tb_tree.json",
         auspice_meta = "auspice/tb_meta.json",
         auspice_noauth_tree = "auspice/tb-noauth_tree.json",
         auspice_noauth_meta = "auspice/tb-noauth_meta.json",
         auspice_seq = "auspice/tb_seq.json",
-        auspice_seq_v2 = "auspice/tb_seq_v2.json",
         auspice_main = "auspice/tb.json"
->>>>>>> 34350070
 
 # Config variables to be used by rules
 # Parameters are defined within their own rules
@@ -251,7 +241,7 @@
             --colors {input.color_defs} \
             --lat-longs {input.geo_info} \
             --output-tree {output.tree} \
-            --output-meta {output.meta} 
+            --output-meta {output.meta}
         augur validate --json {output.tree} {output.meta}
         """
 
@@ -284,7 +274,7 @@
             --colors {input.color_defs} \
             --lat-longs {input.geo_info} \
             --output-tree {output.tree} \
-            --output-meta {output.meta} 
+            --output-meta {output.meta}
         augur validate export-v1 {output.meta} {output.tree}
         """
 
