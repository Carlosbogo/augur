--- conflicted
+++ resolved
@@ -119,31 +119,16 @@
     zika.export(controls = attribute_nesting, geo_attributes = geo_attributes,
                 color_options=color_options, panels=panels)
 
-<<<<<<< HEAD
-    # plot an approximate skyline
-    from matplotlib import pyplot as plt
-    T = zika.tree.tt
-    plt.figure()
-    T.merger_model.optimize_skyline()
-    skyline, confidence = T.merger_model.skyline_inferred(gen = 50, confidence=2.0)
-    plt.fill_between(skyline.x, confidence[0], confidence[1], color=(0.8, 0.8, 0.8))
-    plt.plot(skyline.x, skyline.y)
-    plt.yscale('log')
-    plt.ylabel('effective population size')
-    plt.xlabel('year')
-    plt.ticklabel_format(axis='x',useOffset=False)
-    plt.savefig('zika_skyline.png')
-=======
     plot_skyline = False
     if plot_skyline: # plot an approximate skyline
         from matplotlib import pyplot as plt
         T = zika.tree.tt
         plt.figure()
-        skyline = T.merger_model.skyline(n_points = 20, gen = 50/T.date2dist.slope,
-                                         to_numdate = T.date2dist.to_numdate)
-        plt.ticklabel_format(useOffset=False)
+        skyline, confidence = T.merger_model.skyline_inferred(gen = 50, confidence=2.0)
+        plt.fill_between(skyline.x, confidence[0], confidence[1], color=(0.8, 0.8, 0.8))
         plt.plot(skyline.x, skyline.y)
+        plt.yscale('log')
         plt.ylabel('effective population size')
         plt.xlabel('year')
-        plt.savefig('zika_skyline.png')
->>>>>>> fc35b3dd
+        plt.ticklabel_format(axis='x',useOffset=False)
+        plt.savefig('zika_skyline.png')