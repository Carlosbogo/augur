--- conflicted
+++ resolved
@@ -60,17 +60,11 @@
             return pr + len(seq.seq)*0.0001 - 0.01*np.sum([seq.seq.count(nuc) for nuc in 'NRWYMKSHBVD'])
 
     ##### DEFINE THE THRESHOLD
-<<<<<<< HEAD
-    if params.viruses_per_month_seq != 0:
-        sampling_threshold = params.viruses_per_month_seq
+    if params.viruses_per_month != 0:
+        sampling_threshold = params.viruses_per_month
     else:
         sampling_threshold = vpm_dict[years_back]
 
-=======
-    sampling_threshold = vpm_dict[years_back]
-    if params.viruses_per_month != 0:
-        sampling_threshold = params.viruses_per_month
->>>>>>> 59590b7c
     region_threshold = int(np.ceil(1.0*sampling_threshold/len(regions)))
     if type_of_subsampling == "priority":
         priority_region = params.sampling
