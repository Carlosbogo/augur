--- conflicted
+++ resolved
@@ -13,25 +13,19 @@
 from Bio.Align import MultipleSeqAlignment
 
 
-def collect_args():
+def parse_args():
     """Returns a seasonal flu-specific argument parser.
     """
     parser = base.process.collect_args()
 
     parser.add_argument('--no_mut_freqs', default=False, action='store_true', help="skip mutation frequencies")
     parser.add_argument('--no_tree_freqs', default=False, action='store_true', help="skip tree (clade) frequencies")
-<<<<<<< HEAD
-    parser.add_argument('--no_tree', default=False, action='store_true', help="skip tree building")
     parser.add_argument('--pivot_spacing', type=float, default=1.0, help="month per pivot")
-    parser.add_argument('--clean', default=False, action='store_true', help="clean build (remove previous checkpoints)")
-    return parser.parse_args()
-=======
     parser.set_defaults(
         json="prepared/flu.json"
     )
 
-    return parser
->>>>>>> c5b32a93
+    return parser.parse_args()
 
 def make_config (prepared_json, args):
     return {
@@ -103,84 +97,45 @@
     return corr
 
 if __name__=="__main__":
-    parser = collect_args()
-    args = parser.parse_args()
+    args = parse_args()
     prepared_json = args.json
 
-<<<<<<< HEAD
-    for prepared_json in jsons:
-        pprint("Processing {}".format(prepared_json))
-        runner = process(make_config(prepared_json, args))
-        runner.align()
-        min_freq = 0.01
-        # estimate mutation frequencies here.
-        # While this could be in a wrapper, it is hopefully more readable this way!
-        if runner.config["estimate_mutation_frequencies"]:
-            runner.global_frequencies(min_freq)
-
-            for region in ['AS', 'NA']:
-                mlist = rising_mutations(runner.mutation_frequencies, ['HA1', 'HA2'], region=region, fname = "rising_mutations/%s_%s_rising_mutations.txt"%(runner.info["prefix"], region))
-
-        if runner.config["build_tree"]:
-            if hasattr(runner, 'tree_leaves'): # subsample alignment
-                runner.seqs.aln = MultipleSeqAlignment([v for v in runner.seqs.aln
-                                                        if v.name in runner.tree_leaves])
-                print("subsampled alignment to %d sequences"%len(runner.seqs.aln))
-            runner.build_tree()
-            runner.timetree_setup_filter_run()
-            runner.run_geo_inference()
-
-            # estimate tree frequencies here.
-            if runner.config["estimate_tree_frequencies"]:
-                pivots = runner.get_pivots_via_spacing()
-                runner.estimate_tree_frequencies(pivots=pivots)
-                for regionTuple in runner.info["regions"]:
-                    runner.estimate_tree_frequencies(region=str(regionTuple[0]))
-
-            # titers
-            if runner.config["titers"]:
-                HI_model(runner)
-                H3N2_scores(runner, runner.tree.tree, runner.config["titers"]["epitope_mask"])
-                HI_export(runner)
-
-            runner.matchClades(clade_designations[runner.info["lineage"]])
-
-            # runner.save_as_nexus()
-        runner.auspice_export()
-=======
     pprint("Processing {}".format(prepared_json))
     runner = process(make_config(prepared_json, args))
     runner.align()
-
+    min_freq = 0.01
     # estimate mutation frequencies here.
     # While this could be in a wrapper, it is hopefully more readable this way!
     if runner.config["estimate_mutation_frequencies"]:
-        pivots = runner.get_pivots_via_spacing()
-        runner.estimate_mutation_frequencies(pivots=pivots, min_freq=0.02, inertia=np.exp(-1.0/12), stiffness=0.8*12)
-        acronyms = set([x[1] for x in runner.info["regions"] if x[1]!=""])
-        region_groups = {str(x):[str(y[0]) for y in runner.info["regions"] if y[1] == x] for x in acronyms}
-        for region in region_groups.iteritems():
-            runner.estimate_mutation_frequencies(region=region, min_freq=0.02, inertia=np.exp(-1.0/12), stiffness=0.8*12)
+        runner.global_frequencies(min_freq)
 
-    runner.build_tree()
-    runner.timetree_setup_filter_run()
-    runner.run_geo_inference()
+        for region in ['AS', 'NA']:
+            mlist = rising_mutations(runner.mutation_frequencies, ['HA1', 'HA2'], region=region,
+                    fname = "rising_mutations/%s_%s_rising_mutations.txt"%(runner.info["prefix"], region))
 
-    # estimate tree frequencies here.
-    if runner.config["estimate_tree_frequencies"]:
-        pivots = runner.get_pivots_via_spacing()
-        runner.estimate_tree_frequencies(pivots=pivots)
-        for regionTuple in runner.info["regions"]:
-            runner.estimate_tree_frequencies(region=str(regionTuple[0]))
+    if runner.config["build_tree"]:
+        if hasattr(runner, 'tree_leaves'): # subsample alignment
+            runner.seqs.aln = MultipleSeqAlignment([v for v in runner.seqs.aln
+                                                    if v.name in runner.tree_leaves])
+            print("subsampled alignment to %d sequences"%len(runner.seqs.aln))
+        runner.build_tree()
+        runner.timetree_setup_filter_run()
+        runner.run_geo_inference()
 
-    # titers
-    if runner.config["titers"]:
-        HI_model(runner)
-        H3N2_scores(runner, runner.tree.tree, runner.config["titers"]["epitope_mask"])
-        HI_export(runner)
+        # estimate tree frequencies here.
+        if runner.config["estimate_tree_frequencies"]:
+            pivots = runner.get_pivots_via_spacing()
+            runner.estimate_tree_frequencies(pivots=pivots)
+            for regionTuple in runner.info["regions"]:
+                runner.estimate_tree_frequencies(region=str(regionTuple[0]))
 
-    runner.matchClades(clade_designations[runner.info["lineage"]])
+        # titers
+        if hasattr(runner, "titers"):
+            HI_model(runner)
+            H3N2_scores(runner, runner.tree.tree, runner.config["titers"]["epitope_mask"])
+            HI_export(runner)
 
-    # runner.save_as_nexus()
+        runner.matchClades(clade_designations[runner.info["lineage"]])
+
+        # runner.save_as_nexus()
     runner.auspice_export()
->>>>>>> c5b32a93
