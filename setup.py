--- conflicted
+++ resolved
@@ -52,13 +52,8 @@
         "biopython >=1.67, ==1.*",
         "jsonschema >=3.0.0, ==3.*",
         "packaging >=19.2",
-<<<<<<< HEAD
-        "pandas >=0.20.0, ==0.*",
+        "pandas >=1.0.0, ==1.*",
         "phylo-treetime >=0.7.4",
-=======
-        "pandas >=1.0.0, ==1.*",
-        "phylo-treetime >=0.7.4, ==0.7.*",
->>>>>>> e9b3eec6
         "snakemake >=5.4.0, <5.11"
     ],
     extras_require = {
